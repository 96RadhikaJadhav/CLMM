--- conflicted
+++ resolved
@@ -197,7 +197,6 @@
     testing.assert_allclose(
         pa._compute_shear(ra_l, dec_l, ra_s, dec_s, g1, g2, sky='flat'),
         np.array([[0.00077050407583119666, 0.00106951489719733675],
-<<<<<<< HEAD
             [ 1.408693e+00,  1.315362e+00],
             [ 1.248319e-01, -5.194458e-01]]
             ),
@@ -232,15 +231,3 @@
         [gc.profile[c] for c in ('radius', 'gt', 'gx')],
         [theta_out, gt_out, gx_out],
         rtol=1e-6)
-
-if __name__ == "__main__":
-    #test_make_bins()
-    #test_compute_g_x()
-    #test_compute_g_t()
-    test_compute_radial_averages()
-    test_compute_shear()
-=======
-            [ 7.667626e+01,  3.979579e+01],
-            [-6.419307e+01, -9.174037e+01]]),
-            rtol=rtol)
->>>>>>> f13c3e2a
