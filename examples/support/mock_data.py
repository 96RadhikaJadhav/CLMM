"""Functions to generate mock source galaxy distributions to demo lensing code"""
import numpy as np
from clmm import GCData
from scipy import integrate
from scipy.interpolate import interp1d
from astropy import units
from clmm.modeling import predict_tangential_shear, predict_convergence
from clmm.utils import convert_units, compute_lensed_ellipticity

<<<<<<< HEAD
def generate_galaxy_catalog(cluster_m, cluster_z, cluster_c, cosmo, zsrc, Delta_SO=200, massdef='mean',halo_profile_model='nfw', zsrc_min=None,
=======

def generate_galaxy_catalog(cluster_m, cluster_z, cluster_c, cosmo, Delta_SO, zsrc, halo_profile_model='nfw', zsrc_min=None,
>>>>>>> e98786a8
                            zsrc_max=7., field_size=8., shapenoise=None, photoz_sigma_unscaled=None, nretry=5, ngals=None, ngal_density=None):
    """Generates a mock dataset of sheared background galaxies.

    We build galaxy catalogs following a series of steps.

    1. Draw true redshifts of the source galaxy population. This step is described by the
    parameters `zsrc` and `zsrc_max`. `zsrc` can be a `float` in which case every source is
    at the given redshift or a `str` describing a specific model to use for the source
    distribution. Currently, the only supported model for source galaxy distribution is that
    of Chang et al. 2013 arXiv:1305.0793. When a model is used to describe the distribution,
    `zsrc_max` is the maximum allowed redshift of a source galaxy.

    2. Apply photometric redshift errors to the source galaxy population. This step is
    described by the parameter `photoz_sigma_unscaled`. If this parameter is set to a float,
    we add Gaussian uncertainty to the source redshift

    ..math::
        z \sim \mathcal{N}\left(z^{\rm true},
        \sigma_{\rm photo-z}^{\rm unscaled}(1+z^{\rm true}) \right)

    We additionally include two columns in the output catalog, `pzbins` and `pzpdf` which
    desribe the photo-z distribution as a Gaussian centered at :math:`z^{\rm true} with a
    width :math:`\sigma_{\rm photo-z} = \sigma_{\rm photo-z}^{\rm unscaled}(1+z^{\rm true})`

    If `photoz_sigma_unscaled` is `None`, the `z` column in the output catalog is the true
    redshift.

    3. Draw galaxy positions. Positions are drawn in a square box around the lens position with
    a side length of 8 Mpc/h. We then convert to right ascension and declination using the
    cosmology defined in `cosmo`.

    4. We predict the reduced tangential shear of each using the radial distances of each source
    from the lens, the source redshifts, and the lens mass, concentration, and redshift. In the
    given cosmology for an NFW halo.

    5. We apply shape noise to the tangential shears. This is described by the parameter
    `shapenoise`. If this is set to a float, we apply a Gaussian perturbation to the
    tangential shear with a width of `shapenoise`.

    6. Finally, we compute the two components of the ellipticity, e1 and e2.

    If the shape noise parameter is high, we may draw nonsensical values for ellipticities. We
    ensure that we does not return any nonsensical values for derived properties. We re-draw
    all galaxies with e1 or e2 outside the bounds of [-1, 1]. After 5 (default) attempts to
    re-draw these properties, we return the catalog as is and throw a warning.

    Parameters
    ----------
    cluster_m : float
        Cluster mass in Msun
    cluster_z : float
        Cluster redshift
    cluster_c : float
        Cluster concentration in the same mass definition as Delta_SO
    cosmo : dict
        Dictionary of cosmological parameters. Must contain at least, Omega_c, Omega_b,
        and H0
    zsrc : float or str
        Choose the source galaxy distribution to be fixed or drawn from a predefined distribution.
        float : All sources galaxies at this fixed redshift
        str : Draws individual source gal redshifts from predefined distribution. Options
              are: chang13
    Delta_SO : float, optional
        Overdensity density contrast used to compute the cluster mass and concentration. The
        spherical overdensity mass is computed as the mass enclosed within the radius
        :math:`R_{\Delta{\rm SO}}` where the mean matter density is :math:`\Delta_{\rm SO}` times
        the mean (or critical, depending on the massdef keyword) density of the Universe at the cluster redshift
        :math:`M_{\Delta{\rm SO}}=4/3\pi\Delta_{\rm SO}\rho_{m}(z_{\rm lens})R_{\Delta{\rm SO}}^3`
    massdef : string, optional
        Definition the mass overdensity with respect to the 'mean' or 'critical' density of the universe. Default is 'mean' as it works
        for all modeling backends. The NumCosmo and CCL backends also allow the use of 'critical'.
    halo_profile_model : string, optional
        Halo density profile. Default is 'nfw', which works for all modeling backends. The NumCosmo backend allow for more
        options, e.g. 'einasto' or 'burkert' profiles.
    zsrc_min : float, optional
        The minimum true redshift of the sources. If photoz errors are included, the observed redshift
        may be smaller than zsrc_min.
    zsrc_max : float, optional
        The maximum true redshift of the sources, apllied when galaxy redshifts are drawn from
        a redshift distribution. If photoz errors are included, the observed redshift may be larger than
        zsrc_max.
    field_size : float
        The size of the field (field_size x field_size) to be simulated.
        Proper distance in Mpc  at the cluster redshift.
    shapenoise : float, optional
        If set, applies Gaussian shape noise to the galaxy shapes with a width set by `shapenoise`
    photoz_sigma_unscaled : float, optional
        If set, applies photo-z errors to source redshifts
    nretry : int, optional
        The number of times that we re-draw each galaxy with non-sensical derived properties
    ngals : float, optional
        Number of galaxies to generate
    ngal_density : float, optional
        The number density of galaxies (in galaxies per square arcminute, from z=0 to z=infty).
        The number of galaxies to be drawn will then depend on the redshift distribution and user-defined redshift range.
        If specified, the ngals argument will be ignored.

    Returns
    -------
    galaxy_catalog : clmm.GCData
        Table of source galaxies with drawn and derived properties required for lensing studies

    Notes
    -----
    Much of this code in this function was adapted from the Dallas group
    """

    if zsrc_min is None: zsrc_min = cluster_z+0.1

    params = {'cluster_m' : cluster_m, 'cluster_z' : cluster_z, 'cluster_c' : cluster_c,
              'cosmo' : cosmo, 'Delta_SO' : Delta_SO, 'zsrc' : zsrc, 'massdef' : massdef, 
              'halo_profile_model' : halo_profile_model,
              'zsrc_min' : zsrc_min,
              'zsrc_max' : zsrc_max,'shapenoise' : shapenoise, 'photoz_sigma_unscaled' : photoz_sigma_unscaled,
              'field_size' : field_size}

    if ngals is None and ngal_density is None:
         raise ValueError('Either the number of galaxies "ngals" or the galaxy density "ngal_density" keyword must be specified')

    if ngals is not None and ngal_density is not None:
         raise ValueError('The "ngals" and "ngal_density" keywords cannot both be set. Please use one only')

    if ngal_density is not None:
        # Compute the number of galaxies to be drawn
        ngals = _compute_ngals(ngal_density, field_size, cosmo, cluster_z, zsrc, zsrc_min=zsrc_min, zsrc_max=zsrc_max)

    galaxy_catalog = _generate_galaxy_catalog(ngals=ngals, **params)
    # Check for bad galaxies and replace them
    for i in range(nretry):
        nbad, badids = _find_aphysical_galaxies(galaxy_catalog, zsrc_min)
        if nbad < 1:
            break
        replacements = _generate_galaxy_catalog(ngals=nbad, **params)
        galaxy_catalog[badids] = replacements

    # Final check to see if there are bad galaxies left
    nbad, _ = _find_aphysical_galaxies(galaxy_catalog, zsrc_min)
    if nbad > 1:
        print("Not able to remove {} aphysical objects after {} iterations".format(nbad, nretry))

    # Now that the catalog is final, add an id column
    galaxy_catalog['id'] = np.arange(ngals)
    return galaxy_catalog


def _chang_z_distrib(z):
    """
    A private function that returns the Chang et al (2013) unnormalized galaxy redshift distribution function,
    with the fiducial set of parameters.

    Parameters
    ----------
    z : float
        Galaxy redshift

    Returns
    -------
    The value of the distribution at z
    """
    alpha, beta, z0 = 1.24, 1.01, 0.51
    return (z**alpha)*np.exp(-(z/z0)**beta)


def _compute_ngals(ngal_density, field_size, cosmo, cluster_z, zsrc, zsrc_min=None, zsrc_max=None):
    """
    A private function that computes the number of galaxies to draw given the user-defined
    field size, galaxy density, cosmology, cluster redshift, galaxy redshift distribution
    and requested redshift range.
    For a more detailed description of each of the parameters, see the documentation of
    `generate_galaxy_catalog`.
    """
    field_size_arcmin = convert_units(field_size, 'Mpc', 'arcmin', redshift=cluster_z, cosmo=cosmo)
    ngals = int(ngal_density*field_size_arcmin*field_size_arcmin)

    if isinstance(zsrc, float):
        return int(ngals)
    elif zsrc=='chang13':
        # Compute the normalisation for the redshift distribution function (z=[0,\infty])
        norm, _ = integrate.quad(_chang_z_distrib, 0., 100)
        # Probability to find the galaxy in the requested redshift range
        prob = integrate.quad(_chang_z_distrib, zsrc_min, zsrc_max)[0]/norm
        return int(ngals*prob)


def _generate_galaxy_catalog(cluster_m, cluster_z, cluster_c, cosmo, ngals, zsrc, Delta_SO=None, massdef=None, halo_profile_model=None,
                             zsrc_min=None, zsrc_max=None, shapenoise=None, photoz_sigma_unscaled=None, field_size=None):
    """A private function that skips the sanity checks on derived properties. This
    function should only be used when called directly from `generate_galaxy_catalog`.
    For a detailed description of each of the parameters, see the documentation of
    `generate_galaxy_catalog`.
    """
    # Set the source galaxy redshifts
    galaxy_catalog = _draw_source_redshifts(zsrc, zsrc_min, zsrc_max, ngals)

    # Add photo-z errors and pdfs to source galaxy redshifts
    if photoz_sigma_unscaled is not None:
        galaxy_catalog = _compute_photoz_pdfs(galaxy_catalog, photoz_sigma_unscaled)
    # Draw galaxy positions
    galaxy_catalog = _draw_galaxy_positions(galaxy_catalog, ngals, cluster_z, cosmo, field_size)
    # Compute the shear on each source galaxy
    gamt = predict_tangential_shear(galaxy_catalog['r_mpc'], mdelta=cluster_m,
                                            cdelta=cluster_c, z_cluster=cluster_z,
                                            z_source=galaxy_catalog['ztrue'], cosmo=cosmo,
                                            delta_mdef=Delta_SO, halo_profile_model=halo_profile_model,
                                            massdef=massdef,
                                            z_src_model='single_plane')

    gamx = np.zeros(ngals)
    kappa = predict_convergence(galaxy_catalog['r_mpc'], mdelta=cluster_m,
                                            cdelta=cluster_c, z_cluster=cluster_z,
                                            z_source=galaxy_catalog['z'], cosmo=cosmo,
                                            delta_mdef=Delta_SO, halo_profile_model=halo_profile_model,
                                            massdef=massdef,
                                            z_src_model='single_plane')

    galaxy_catalog['gammat'] = gamt
    galaxy_catalog['gammax'] = np.zeros(ngals)

    galaxy_catalog['posangle'] = np.arctan2(galaxy_catalog['y_mpc'],
                                            galaxy_catalog['x_mpc'])

    #corresponding shear1,2 components
    gam1 = -gamt*np.cos(2*galaxy_catalog['posangle'])+gamx*np.sin(2*galaxy_catalog['posangle'])
    gam2 = -gamt*np.sin(2*galaxy_catalog['posangle'])-gamx*np.cos(2*galaxy_catalog['posangle'])

    #instrinsic ellipticities
    e1_intrinsic = 0
    e2_intrinsic = 0

    # Add shape noise to source galaxy shears
    if shapenoise is not None:
        e1_intrinsic = shapenoise*np.random.standard_normal(ngals)
        e2_intrinsic = shapenoise*np.random.standard_normal(ngals)

    # Compute ellipticities
    galaxy_catalog['e1'],galaxy_catalog['e2']=compute_lensed_ellipticity(e1_intrinsic, e2_intrinsic, gam1, gam2, kappa)

    if photoz_sigma_unscaled is not None:
        return galaxy_catalog['ra', 'dec', 'e1', 'e2', 'z', 'ztrue', 'pzbins', 'pzpdf']
    return galaxy_catalog['ra', 'dec', 'e1', 'e2', 'z', 'ztrue']


def _draw_source_redshifts(zsrc, zsrc_min, zsrc_max, ngals):
    """Set source galaxy redshifts either set to a fixed value or draw from a predefined
    distribution. Return a table (GCData) of the source galaxies

    Uses a sampling technique found in Numerical Recipes in C, Chap 7.2: Transformation Method.
    Pulling out random values from a given probability distribution.

    Parameters
    ----------
    ngals : float
        Number of galaxies to generate
    zsrc : float or str
        Choose the source galaxy distribution to be fixed or drawn from a predefined distribution.
        float : All sources galaxies at this fixed redshift
        str : Draws individual source gal redshifts from predefined distribution. Options
              are: chang13
    zsrc_min : float
        The minimum source redshift allowed.
    zsrc_max : float, optional
        If source redshifts are drawn, the maximum source redshift

    Returns
    -------
    galaxy_catalog : clmm.GCData
        Table of true and 'measured' photometric redshifts, which here the same. Redshift photometric errors
        are then added using _compute_photoz_pdfs.

    Notes
    -----
    Much of this code in this function was adapted from the Dallas group
    """
    # Set zsrc to constant value
    if isinstance(zsrc, float):
        zsrc_list = np.ones(ngals)*zsrc

    # Draw zsrc from Chang et al. 2013
    elif zsrc == 'chang13':
        def integrated_pzfxn(zmax, func):
            """Integrated redshift distribution function for transformation method"""
            val, _ = integrate.quad(func, zsrc_min, zmax)
            return val
        vectorization_integrated_pzfxn = np.vectorize(integrated_pzfxn)

        zsrc_domain = np.arange(zsrc_min, zsrc_max, 0.001)

        # Cumulative probability function of the redshift distribution
        probdist = vectorization_integrated_pzfxn(zsrc_domain, _chang_z_distrib)

        uniform_deviate = np.random.uniform(probdist.min(), probdist.max(), ngals)
        zsrc_list = interp1d(probdist, zsrc_domain, kind='linear')(uniform_deviate)

    # Draw zsrc from a uniform distribution between zmin and zmax
    elif zsrc == 'uniform':
        zsrc_list = np.random.uniform(zsrc_min, zsrc_max, ngals)

    # Invalid entry
    else:
        raise ValueError("zsrc must be a float or chang13. You set: {}".format(zsrc))

    return GCData([zsrc_list, zsrc_list], names=('ztrue', 'z'))


def _compute_photoz_pdfs(galaxy_catalog, photoz_sigma_unscaled):
    """Private function to add photo-z errors and PDFs to the mock catalog.

    Parameters
    ----------
    galaxy_catalog : clmm.GCData
        Input galaxy catalog to which photoz PDF will be added
    photoz_sigma_unscaled : float
        Width of the Gaussian PDF, without the (1+z) factor

    Returns
    -------
    galaxy_catalog : clmm.GCData
        Output galaxy catalog with columns corresponding to the bins
        and values of the redshift PDF for each galaxy.
    """
    galaxy_catalog['pzsigma'] = photoz_sigma_unscaled*(1.+galaxy_catalog['ztrue'])
    galaxy_catalog['z'] = galaxy_catalog['ztrue']+\
                          galaxy_catalog['pzsigma']*np.random.standard_normal(len(galaxy_catalog))

    pzbins_grid, pzpdf_grid = [], []
    for row in galaxy_catalog:
        pdf_range = row['pzsigma']*10.
        zmin, zmax = row['z']-pdf_range, row['z']+pdf_range
        zbins = np.arange(zmin, zmax, 0.03)
        pzbins_grid.append(zbins)
        pzpdf_grid.append(np.exp(-0.5*((zbins-row['z'])/row['pzsigma'])**2)/np.sqrt(2*np.pi*row['pzsigma']**2))
    galaxy_catalog['pzbins'] = pzbins_grid
    galaxy_catalog['pzpdf'] = pzpdf_grid

    return galaxy_catalog


def _draw_galaxy_positions(galaxy_catalog, ngals, cluster_z, cosmo, field_size):
    """Draw positions of source galaxies around lens

    We draw physical x and y positions from uniform distribution with -4 and 4 Mpc of the
    lensing cluster center. We then convert these to RA and DEC using the supplied cosmology

    Parameters
    ----------
    galaxy_catalog : clmm.GCData
        Source galaxy catalog
    ngals : float
        The number of source galaxies to draw
    cluster_z : float
        The cluster redshift
    cosmo : dict
        Dictionary of cosmological parameters. Must contain at least, Omega_c, Omega_b,
        and H0
    field_size : float
        The size of the field (field_size x field_size) to be simulated around the cluster center.
        Proper distance in Mpc at the cluster redshift.

    Returns
    -------
    galaxy_catalog : clmm.GCData
        Source galaxy catalog with positions added
    """
    Dl = cosmo.eval_da(cluster_z) # Mpc

    galaxy_catalog['x_mpc'] = np.random.uniform(-(field_size/2.), field_size/2., size=ngals)
    galaxy_catalog['y_mpc'] = np.random.uniform(-(field_size/2.), field_size/2., size=ngals)
    galaxy_catalog['r_mpc'] = np.sqrt(galaxy_catalog['x_mpc']**2+galaxy_catalog['y_mpc']**2)
    galaxy_catalog['ra'] = -(galaxy_catalog['x_mpc']/Dl)*(180./np.pi)
    galaxy_catalog['dec'] = (galaxy_catalog['y_mpc']/Dl)*(180./np.pi)

    return galaxy_catalog


def _find_aphysical_galaxies(galaxy_catalog, zsrc_min):
    r"""Finds the galaxies that have aphysical derived values due to large systematic choices.

    Currently checks the following conditions
    e1 \in [-1, 1]
    e2 \in [-1, 1]
    z  < zsrc_min
    This was converted to a seperate function to allow for ease of extension without needing
    to change the same code in multiple locations.

    Parameters
    ----------
    galaxy_catalog : clmm.GCData
        Galaxy source catalog
    zsrc_min : float
        Minimum galaxy redshift allowed

    Returns
    -------
    nbad : int
        The number of aphysical galaxies in galaxy_catalog
    badgals : array_like
        A list of the indicies in galaxy_catalog that need to be redrawn
    """
    etot = np.sqrt(galaxy_catalog['e1'] * galaxy_catalog['e1'] 
                   + galaxy_catalog['e2'] * galaxy_catalog['e2'])

#     badgals = np.where((np.abs(galaxy_catalog['e1']) > 1.0) |
#                        (np.abs(galaxy_catalog['e2']) > 1.0) |
#                        (galaxy_catalog['ztrue'] < zsrc_min)
#                       )[0]
    
    badgals = np.where((etot > 1.0) | (galaxy_catalog['ztrue'] < zsrc_min))[0]
    nbad = len(badgals)
    return nbad, badgals




<|MERGE_RESOLUTION|>--- conflicted
+++ resolved
@@ -7,12 +7,7 @@
 from clmm.modeling import predict_tangential_shear, predict_convergence
 from clmm.utils import convert_units, compute_lensed_ellipticity
 
-<<<<<<< HEAD
 def generate_galaxy_catalog(cluster_m, cluster_z, cluster_c, cosmo, zsrc, Delta_SO=200, massdef='mean',halo_profile_model='nfw', zsrc_min=None,
-=======
-
-def generate_galaxy_catalog(cluster_m, cluster_z, cluster_c, cosmo, Delta_SO, zsrc, halo_profile_model='nfw', zsrc_min=None,
->>>>>>> e98786a8
                             zsrc_max=7., field_size=8., shapenoise=None, photoz_sigma_unscaled=None, nretry=5, ngals=None, ngal_density=None):
     """Generates a mock dataset of sheared background galaxies.
 
