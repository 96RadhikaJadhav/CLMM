--- conflicted
+++ resolved
@@ -61,17 +61,11 @@
         \left(\alpha_l-\alpha_s\right)^2\cos^2(\delta_l)\\
         \tan\phi = & \frac{\delta_s - \delta_l}{\left(\alpha_l - \alpha_s\right)\cos(\delta_l)}
 
-<<<<<<< HEAD
     The tangential, :math:`g_t`, and cross, :math:`g_x`, ellipticity/shear components are calculated using the two
     ellipticity/shear components :math:`g_1` and :math:`g_2` of the source galaxies, following Eq.7 and Eq.8
     in Schrabback et al. (2018), arXiv:1611:03866
     which is consistent with arXiv:0509252
-=======
-    The tangential, :math:`g_t`, and cross, :math:`g_x`, shears are calculated using the two
-    shear components :math:`g_1` and :math:`g_2` of the source galaxies, following Eq.7 and Eq.8
-    in Schrabback et al. (2018), arXiv:1611.03866
-    also checked arxiv: 0509252
->>>>>>> 7dfedfe9
+
 
     .. math::
 
