"""General utility functions that are used in multiple modules"""
import numpy as np
from scipy.stats import binned_statistic
from astropy import units as u


def compute_radial_averages(xvals, yvals, xbins, error_model='std/sqrt_n'):
    """ Given a list of xvalss, yvals and bins, sort into bins

    Parameters
    ----------
    xvals : array_like
        Values to be binned
    yvals : array_like
        Values to compute statistics on
    xbins: array_like
        Bin edges to sort into
    error_model : str, optional
        Error model to use for y uncertainties.
        std/sqrt_n - Standard Deviation/sqrt(Counts) (Default)
        std - Standard deviation

    Returns
    -------
    meanx : array_like
        Mean x value in each bin
    meany : array_like
        Mean y value in each bin
    yerr : array_like
        Error on the mean y value in each bin. Specified by error_model
    n : array_like
        Number of objects in each bin
    """
    meanx, xbins, binnumber = binned_statistic(xvals, xvals, statistic='mean', bins=xbins)[:3]
    meany = binned_statistic(xvals, yvals, statistic='mean', bins=xbins)[0]
    # number of objects
    n = np.histogram(xvals, xbins)[0]

    if error_model == 'std':
        yerr = binned_statistic(xvals, yvals, statistic='std', bins=xbins)[0]
    elif error_model == 'std/sqrt_n':
        yerr = binned_statistic(xvals, yvals, statistic='std', bins=xbins)[0]
        yerr = yerr/np.sqrt(binned_statistic(xvals, yvals, statistic='count', bins=xbins)[0])
    else:
        raise ValueError(f"{error_model} not supported err model for binned stats")

    return meanx, meany, yerr, n, binnumber


def make_bins(rmin, rmax, nbins=10, method='evenwidth', source_seps=None):
    """ Define bin edges

    Parameters
    ----------
    rmin : float
        Minimum bin edges wanted
    rmax : float
        Maximum bin edges wanted
    nbins : float
        Number of bins you want to create, default to 10.
    method : str, optional
        Binning method to use
        'evenwidth' - Default, evenly spaced bins between rmin and rmax
        'evenlog10width' - Logspaced bins with even width in log10 between rmin and rmax
        'equaloccupation' - Bins with equal occupation numbers
    source_seps : array-like 
        Radial distance of source separations

    Returns
    -------
    binedges: array_like, float
        n_bins+1 dimensional array that defines bin edges
    """
    if (rmin > rmax) or (rmin < 0.0) or (rmax < 0.0):
        raise ValueError(f"Invalid bin endpoints in make_bins, {rmin} {rmax}")
    if (nbins <= 0) or not isinstance(nbins, int):
        raise ValueError(f"Invalid nbins={nbins}. Must be integer greater than 0.")

    if method == 'evenwidth':
        binedges = np.linspace(rmin, rmax, nbins+1, endpoint=True)
    elif method == 'evenlog10width':
        binedges = np.logspace(np.log10(rmin), np.log10(rmax), nbins+1, endpoint=True)
    elif method == 'equaloccupation':
        if source_seps is None:
            raise ValueError(f"Binning method '{method}' requires source separations array")
        # by default, keep all galaxies 
        mask = np.full(len(source_seps), True)
        if rmin is not None or rmax is not None:
        # Need to filter source_seps to only keep galaxies in the [rmin, rmax]
            if rmin is None: rmin = np.min(source_seps)
            if rmax is None: rmax = np.max(source_seps)
            mask = (np.array(source_seps)>=rmin)*(np.array(source_seps)<=rmax)
        binedges = np.percentile(source_seps[mask], tuple(np.linspace(0,100,nbins+1, endpoint=True)))
    else:
        raise ValueError(f"Binning method '{method}' is not currently supported")

    return binedges


def convert_units(dist1, unit1, unit2, redshift=None, cosmo=None):
    """ Convenience wrapper to convert between a combination of angular and physical units.

    Supported units: radians, degrees, arcmin, arcsec, Mpc, kpc, pc

    To convert between angular and physical units you must provide both
    a redshift and a cosmology object.

    Parameters
    ----------
    dist1 : array_like
        Input distances
    unit1 : str
        Unit for the input distances
    unit2 : str
        Unit for the output distances
    redshift : float
        Redshift used to convert between angular and physical units
    cosmo : astropy.cosmology
        Astropy cosmology object to compute angular diameter distance to
        convert between physical and angular units

    Returns
    -------
    dist2: array_like
        Input distances converted to unit2
    """
    angular_bank = {"radians": u.rad, "degrees": u.deg, "arcmin": u.arcmin, "arcsec": u.arcsec}
    physical_bank = {"pc": u.pc, "kpc": u.kpc, "Mpc": u.Mpc}
    units_bank = {**angular_bank, **physical_bank}

    # Some error checking
    if unit1 not in units_bank:
        raise ValueError(f"Input units ({unit1}) not supported")
    if unit2 not in units_bank:
        raise ValueError(f"Output units ({unit2}) not supported")

    # Try automated astropy unit conversion
    try:
        return (dist1 * units_bank[unit1]).to(units_bank[unit2]).value

    # Otherwise do manual conversion
    except u.UnitConversionError:
        # Make sure that we were passed a redshift and cosmology
        if redshift is None or cosmo is None:
            raise TypeError("Redshift and cosmology must be specified to convert units")

        # Redshift must be greater than zero for this approx
        if not redshift > 0.0:
            raise ValueError("Redshift must be greater than 0.")

        # Convert angular to physical
        if (unit1 in angular_bank) and (unit2 in physical_bank):
            dist1_rad = (dist1 * units_bank[unit1]).to(u.rad).value
            dist1_mpc = _convert_rad_to_mpc(dist1_rad, redshift, cosmo, do_inverse=False)
            return (dist1_mpc * u.Mpc).to(units_bank[unit2]).value

        # Otherwise physical to angular
        dist1_mpc = (dist1 * units_bank[unit1]).to(u.Mpc).value
        dist1_rad = _convert_rad_to_mpc(dist1_mpc, redshift, cosmo, do_inverse=True)
        return (dist1_rad * u.rad).to(units_bank[unit2]).value


def _convert_rad_to_mpc(dist1, redshift, cosmo, do_inverse=False):
    r""" Convert between radians and Mpc using the small angle approximation
    and :math:`d = D_A \theta`.

    Parameters
    ==========
    dist1 : array_like
        Input distances
    redshift : float
        Redshift used to convert between angular and physical units
    cosmo : astropy.cosmology
        Astropy cosmology object to compute angular diameter distance to
        convert between physical and angular units
    do_inverse : bool
        If true, converts Mpc to radians

    Returns
    =======
    dist2 : array_like
        Converted distances
    """
    d_a = cosmo.angular_diameter_distance(redshift).to('Mpc').value
    if do_inverse:
        return dist1 / d_a
    return dist1 * d_a


def convert_shapes_to_epsilon(shape_1,shape_2, shape_definition='epsilon',kappa=0):
    """ Given shapes and their definition, convert them to epsilon ellipticities or reduced shears, which can be used in GalaxyCluster.galcat
<<<<<<< HEAD

Definitions used here based on Bartelmann & Schneider 2001 (https://arxiv.org/pdf/astro-ph/9912508.pdf):
=======
    Definitions used here based on Bartelmann & Schneider 2001 (https://arxiv.org/pdf/astro-ph/9912508.pdf):
>>>>>>> 43f31b23
    axis ratio (q) and position angle (phi) (Not implemented)
    epsilon = (1-q/(1+q) exp(2i phi)
    chi = (1-q^2/(1+q^2) exp(2i phi)
    shear (gamma) 
    reduced_shear (g) = gamma/(1-kappa)
    convergence (kappa)
    
<<<<<<< HEAD
=======

>>>>>>> 43f31b23
    Parameters
    ==========
    shape_1 : array_like
        Input shapes or shears along principal axis (g1 or e1)
    shape_2 : array_like
        Input shapes or shears along secondary axis (g2 or e2)
    shape_definition : str
        Definition of the input shapes, can be ellipticities 'epsilon' or 'chi' or shears 'shear' or 'reduced_shear'
    kappa : array_like
        Convergence for transforming to a reduced shear. Default is 0

    Returns
    =======
    epsilon_1 : array_like
        Epsilon ellipticity along principal axis (epsilon1)
    epsilon_2 : array_like
        Epsilon ellipticity along secondary axis (epsilon2)
    """
    
    if shape_definition=='epsilon' or shape_definition=='reduced_shear':
        return shape_1,shape_2
    elif shape_definition=='chi':
        chi_to_eps_conversion = 1./(1.+(1-(shape_1**2 + shape_2**2))**0.5)
        return shape_1*chi_to_eps_conversion,shape_2*chi_to_eps_conversion
    elif shape_definition=='shear':
        return shape_1/(1.-kappa), shape_2/(1.-kappa)
    
    else:
        raise TypeError("Please choose epsilon, chi, shear, reduced_shear")
        

def build_ellipticities(q11,q22,q12):    
    """ Build ellipticties from second moments. See, e.g., Schneider et al. (2006)
    
    Parameters
    ==========
    q11 : float or array
        Second brightness moment tensor, component (1,1)
    q22 : float or array
        Second brightness moment tensor, component (2,2)
    q12 :  float or array
        Second brightness moment tensor, component (1,2)

    Returns
    =======
    x1, x2 : float or array
        Ellipticities using the "chi definition"
    e1, e2 : float or array
        Ellipticities using the "epsilon definition"
    """
    
    x1,x2 = (q11-q22)/(q11+q22),(2*q12)/(q11+q22)
    e1,e2 = (q11-q22)/(q11+q22+2*np.sqrt(q11*q22-q12*q12)),(2*q12)/(q11+q22+2*np.sqrt(q11*q22-q12*q12))
    return x1,x2, e1,e2<|MERGE_RESOLUTION|>--- conflicted
+++ resolved
@@ -189,12 +189,7 @@
 
 def convert_shapes_to_epsilon(shape_1,shape_2, shape_definition='epsilon',kappa=0):
     """ Given shapes and their definition, convert them to epsilon ellipticities or reduced shears, which can be used in GalaxyCluster.galcat
-<<<<<<< HEAD
-
-Definitions used here based on Bartelmann & Schneider 2001 (https://arxiv.org/pdf/astro-ph/9912508.pdf):
-=======
     Definitions used here based on Bartelmann & Schneider 2001 (https://arxiv.org/pdf/astro-ph/9912508.pdf):
->>>>>>> 43f31b23
     axis ratio (q) and position angle (phi) (Not implemented)
     epsilon = (1-q/(1+q) exp(2i phi)
     chi = (1-q^2/(1+q^2) exp(2i phi)
@@ -202,10 +197,6 @@
     reduced_shear (g) = gamma/(1-kappa)
     convergence (kappa)
     
-<<<<<<< HEAD
-=======
-
->>>>>>> 43f31b23
     Parameters
     ==========
     shape_1 : array_like
@@ -216,7 +207,6 @@
         Definition of the input shapes, can be ellipticities 'epsilon' or 'chi' or shears 'shear' or 'reduced_shear'
     kappa : array_like
         Convergence for transforming to a reduced shear. Default is 0
-
     Returns
     =======
     epsilon_1 : array_like
