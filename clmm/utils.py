--- conflicted
+++ resolved
@@ -189,12 +189,8 @@
 
 def convert_shapes_to_epsilon(shape_1,shape_2, shape_definition='epsilon',kappa=0):
     """ Given shapes and their definition, convert them to epsilon ellipticities or reduced shears, which can be used in GalaxyCluster.galcat
-<<<<<<< HEAD
 
 Definitions used here based on Bartelmann & Schneider 2001 (https://arxiv.org/pdf/astro-ph/9912508.pdf):
-=======
-    Definitions used here based on Bartelmann & Schneider 2001 (https://arxiv.org/pdf/astro-ph/9912508.pdf):
->>>>>>> 10b6c543
     axis ratio (q) and position angle (phi) (Not implemented)
     epsilon = (1-q/(1+q) exp(2i phi)
     chi = (1-q^2/(1+q^2) exp(2i phi)
@@ -202,10 +198,6 @@
     reduced_shear (g) = gamma/(1-kappa)
     convergence (kappa)
     
-<<<<<<< HEAD
-=======
-
->>>>>>> 10b6c543
     Parameters
     ==========
     shape_1 : array_like
@@ -234,9 +226,6 @@
         return shape_1/(1.-kappa), shape_2/(1.-kappa)
     
     else:
-<<<<<<< HEAD
-        raise TypeError("Please choose epsilon, chi, shear, reduced_shear")
-=======
         raise TypeError("Please choose epsilon, chi, shear, reduced_shear")
         
 
@@ -262,5 +251,4 @@
     
     x1,x2 = (q11-q22)/(q11+q22),(2*q12)/(q11+q22)
     e1,e2 = (q11-q22)/(q11+q22+2*np.sqrt(q11*q22-q12*q12)),(2*q12)/(q11+q22+2*np.sqrt(q11*q22-q12*q12))
-    return x1,x2, e1,e2
->>>>>>> 10b6c543
+    return x1,x2, e1,e2