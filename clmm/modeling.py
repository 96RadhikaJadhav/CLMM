""" Functions to model halo profiles """
import cluster_toolkit as ct
import numpy as np
from astropy import units
from astropy.cosmology import LambdaCDM
from .constants import Constants as const
from .cluster_toolkit_patches import _patch_zevolution_cluster_toolkit_rho_m

def cclify_astropy_cosmo(cosmoin):
    """ Given an astropy.cosmology object, creates a CCL-like dictionary
    of the relevant model parameters.

    Parameters
    ----------
    cosmoin : astropy.cosmology.core.FlatLambdaCDM or pyccl.core.Cosmology
        astropy or CCL cosmology object

    Returns
    -------
    cosmodict : dictionary
        modified astropy cosmology object

    Notes
    -----
    Need to replace:
    `import pyccl as ccl
    cosmo_ccl = ccl.Cosmology(Omega_c=0.27, Omega_b=0.045, h=0.67, A_s=2.1e-9, n_s=0.96)`
    with
    `from astropy.cosmology import FlatLambdaCDM
    astropy_cosmology_object = FlatLambdaCDM(H0=70, Om0=0.27, Ob0=0.045)
    cosmo_ccl = cclify_astropy_cosmo(astropy_cosmology_object)``
    """
    if isinstance(cosmoin, dict):
        return cosmoin
    if isinstance(cosmoin, LambdaCDM):
        if cosmoin.Ob0 is None:
            raise KeyError("Cosmology object must have a defined baryon density.")
        return {'Omega_c': cosmoin.Odm0, 'Omega_b': cosmoin.Ob0,
                'h': cosmoin.h, 'H0': cosmoin.H0.value}
    raise TypeError("Only astropy LambdaCDM objects or dicts can be made CCL-like.")


def astropyify_ccl_cosmo(cosmoin):
    """ Given a CCL cosmology object, create an astropy cosmology object

    Parameters
    ----------
    cosmoin : astropy.cosmology.FlatLambdaCDM or pyccl.core.Cosmology
        astropy or CCL cosmology object

    Returns
    -------
    cosmodict : astropy.cosmology.LambdaCDM
        Astropy cosmology object

    Notes
    -----
    Need to replace:
    `import pyccl as ccl
    cosmo_ccl = ccl.Cosmology(Omega_c=0.27, Omega_b=0.045, h=0.67, A_s=2.1e-9, n_s=0.96)`
    with
    `from astropy.cosmology import FlatLambdaCDM
    astropy_cosmology_object = FlatLambdaCDM(H0=70, Om0=0.27, Ob0=0.045)
    cosmo_ccl = cclify_astropy_cosmo(astropy_cosmology_object)``
    """
    if isinstance(cosmoin, LambdaCDM):
        return cosmoin
    if isinstance(cosmoin, dict):
        omega_m = cosmoin['Omega_b'] + cosmoin['Omega_c']
        return LambdaCDM(H0=cosmoin['H0'], Om0=omega_m, Ob0=cosmoin['Omega_b'], Ode0=1.0-omega_m)
    raise TypeError("Only astropy LambdaCDM objects or dicts can be converted to astropy.")


def _get_a_from_z(redshift):
    """ Convert redshift to scale factor

    Parameters
    ----------
    redshift : array_like
        Redshift

    Returns
    -------
    scale_factor : array_like
        Scale factor
    """
    redshift = np.array(redshift)
    if np.any(redshift < 0.0):
        raise ValueError(f"Cannot convert negative redshift to scale factor")
    return 1. / (1. + redshift)


def _get_z_from_a(scale_factor):
    """ Convert scale factor to redshift

    Parameters
    ----------
    scale_factor : array_like
        Scale factor

    Returns
    -------
    redshift : array_like
        Redshift
    """
    scale_factor = np.array(scale_factor)
    if np.any(scale_factor > 1.0):
        raise ValueError(f"Cannot convert invalid scale factor a > 1 to redshift")
    return 1. / scale_factor - 1.



def get_reduced_shear_from_convergence(shear, convergence):
    """ Calculates reduced shear from shear and convergence

    Parameters
    ----------
    shear : array_like
        Shear
    convergence : array_like
        Convergence

    Returns:
    reduced_shear : array_like
        Reduced shear
    """
    shear, convergence = np.array(shear), np.array(convergence)
    reduced_shear = shear / (1. - convergence)
    return reduced_shear


def get_3d_density(r3d, mdelta, cdelta, z_cl, cosmo, delta_mdef=200, halo_profile_model='nfw', alpha=None):
    r"""Retrieve the 3d density :math:`\rho(r)`.

    Profiles implemented so far are:

        `nfw`: :math:`\rho(r) = \frac{\rho_0}{\frac{c}{(r/R_{vir})}
        \left(1+\frac{c}{(r/R_{vir})}\right)^2}` [insert citation here]

    Parameters
    ----------
    r3d : array_like, float
        Radial position from the cluster center in :math:`M\!pc\ h^{-1}`.
    mdelta : float
        Galaxy cluster mass in :math:`M_\odot\ h^{-1}`.
    cdelta : float
        Galaxy cluster concentration
    z_cl: float
        Redshift of the cluster
    cosmo : pyccl.core.Cosmology object
        CCL Cosmology object
    delta_mdef : int, optional
        Mass overdensity definition; defaults to 200.
    halo_profile_model : str, optional
        Profile model parameterization, with the following supported options:

            `nfw` (default)
            `einasto`
    alpha : float, optional
        Index for the Einasto parametrisation

    Returns
    -------
    rho : array_like, float
        3-dimensional mass density in units of :math:`h^2\ M_\odot\ pc^{-3}` DOUBLE CHECK THIS

    Notes
    -----
    Need to refactor later so we only require arguments that are necessary for all profiles
    and use another structure to take the arguments necessary for specific models
    """
    cosmo = cclify_astropy_cosmo(cosmo)
    omega_m = cosmo['Omega_c'] + cosmo['Omega_b']
    omega_m_transformed = _patch_zevolution_cluster_toolkit_rho_m(omega_m, z_cl)

    if halo_profile_model.lower() == 'nfw':
        rho = ct.density.rho_nfw_at_r(r3d, mdelta, cdelta, omega_m_transformed, delta=delta_mdef)
    elif halo_profile_model.lower() == 'einasto':
        if alpha is None:
            raise ValueError("The index alpha of the Einasto profile has not been defined")
        rho = ct.density.rho_einasto_at_r(r3d, mdelta, cdelta, alpha, omega_m_transformed, delta=delta_mdef )
    else:
        raise ValueError(f"Profile model {halo_profile_model} not currently supported")
    return rho


def predict_surface_density(r_proj, mdelta, cdelta, z_cl, cosmo, delta_mdef=200,
                            halo_profile_model='nfw', alpha=None):
    r""" Computes the surface mass density

    .. math::
        \Sigma(R) = \Omega_m \rho_{crit} \int^\infty_{-\infty} dz \Xi_{hm} (\sqrt{R^2+z^2}),

    where :math:`\Xi_{hm}` is the halo-matter correlation function.

    Parameters
    ----------
    r_proj : array_like
        Projected radial position from the cluster center in :math:`M\!pc\ h^{-1}`.
    mdelta : float
        Galaxy cluster mass in :math:`M_\odot\ h^{-1}`.
    cdelta : float
        Galaxy cluster concentration
    z_cl: float
        Redshift of the cluster
    cosmo : pyccl.core.Cosmology object
        CCL Cosmology object
    delta_mdef : int, optional
        Mass overdensity definition; defaults to 200.
    halo_profile_model : str, optional
        Profile model parameterization, with the following supported options:

            `nfw` (default)
            `Einasto`
    alpha : float, optional
        Index for the Einasto parametrisation

    Returns
    -------
    sigma : array_like, float
        2D projected surface density in units of :math:`h M_\odot\ pc^{-2}`

    Notes
    -----
    Need to refactory so we only require arguments that are necessary for all models and use
    another structure to take the arguments necessary for specific models.
    """
    cosmo = cclify_astropy_cosmo(cosmo)
    omega_m = cosmo['Omega_c'] + cosmo['Omega_b']
    omega_m_transformed = _patch_zevolution_cluster_toolkit_rho_m(omega_m, z_cl)

    if halo_profile_model.lower() == 'nfw':
        sigma = ct.deltasigma.Sigma_nfw_at_R(r_proj, mdelta, cdelta, omega_m_transformed,
                                             delta=delta_mdef)
    elif halo_profile_model.lower() == 'einasto':
        if alpha is None:
            raise ValueError("The index alpha of the Einasto profile has not been defined")
        r3d = np.logspace(np.log10(r_proj[0])-1 , np.log10(r_proj[-1])+1, 1000)
        rho = get_3d_density(r3d, mdelta, cdelta, z_cl, cosmo, delta_mdef=delta_mdef, halo_profile_model=halo_profile_model, alpha=alpha)
        rhocrit_mks = 3.*100.*100./(8.*np.pi*const.GNEWT.value)
        rhocrit_cosmo = rhocrit_mks * 1000. * 1000. * const.PC_TO_METER.value * 1.e6 / const.SOLAR_MASS.value
        xi_einasto = rho/(omega_m_transformed*rhocrit_cosmo)
        sigma = ct.deltasigma.Sigma_at_R(r_proj, r3d, xi_einasto, mdelta, cdelta, omega_m_transformed)
    else:
        raise ValueError(f"Profile model {halo_profile_model} not currently supported")
    return sigma


def predict_excess_surface_density(r_proj, mdelta, cdelta, z_cl, cosmo, delta_mdef=200,
                                   halo_profile_model='nfw', alpha=None):
    r""" Computes the excess surface density

    .. math::
        \Delta\Sigma(R) = \bar{\Sigma}(<R)-\Sigma(R),

    where

    .. math::
        \bar{\Sigma}(<R) = \frac{2}{R^2} \int^R_0 dR' R' \Sigma(R')

    Parameters
    ----------
    r_proj : array_like
        Projected radial position from the cluster center in :math:`M\!pc\ h^{-1}`.
    mdelta : float
        Galaxy cluster mass in :math:`M_\odot\ h^{-1}`.
    cdelta : float
        Galaxy cluster concentration
    z_cl: float
        Redshift of the cluster
    cosmo : pyccl.core.Cosmology object
        CCL Cosmology object
    delta_mdef : int, optional
        Mass overdensity definition; defaults to 200.
    halo_profile_model : str, optional
        Profile model parameterization, with the following supported options:

            `nfw` (default)
            `Einasto`
    alpha : float, optional
        Index for the Einasto parametrisation

    Returns
    -------
    deltasigma : array_like, float
        Excess surface density in units of :math:`h\ M_\odot\ pc^{-2}`.
    """
    cosmo = cclify_astropy_cosmo(cosmo)
    omega_m = cosmo['Omega_c'] + cosmo['Omega_b']
    omega_m_transformed = _patch_zevolution_cluster_toolkit_rho_m(omega_m, z_cl)

<<<<<<< HEAD
    sigma_r_proj = np.logspace(np.log10(r_proj[0])-1 , np.log10(r_proj[-1])+1, 1000)
=======
    if np.min(r_proj)<1.e-11:
        raise ValueError(f"Rmin = {np.min(r_proj):.2e} Mpc/h! This value is too small and may cause computational issues.")

    # Computing sigma on a larger range than the radial range requested
    sigma_r_proj = np.logspace(np.log10(np.min(r_proj))-1, np.log10(np.max(r_proj))+1, len(r_proj)*10)
>>>>>>> 2b9c3522

    if halo_profile_model.lower() == 'nfw':
        sigma = ct.deltasigma.Sigma_nfw_at_R(sigma_r_proj, mdelta, cdelta,
                                             omega_m_transformed, delta=delta_mdef)
        # ^ Note: Let's not use this naming convention when transfering ct to ccl....
        deltasigma = ct.deltasigma.DeltaSigma_at_R(r_proj, sigma_r_proj,
                                                   sigma, mdelta, cdelta,
                                                   omega_m_transformed, delta=delta_mdef)

    elif halo_profile_model.lower() == 'einasto':
        if alpha is None:
            raise ValueError("The index alpha of the Einasto profile has not been defined")
        sigma = predict_surface_density(sigma_r_proj, mdelta, cdelta, z_cl, cosmo, delta_mdef, halo_profile_model=halo_profile_model, alpha=alpha)
        deltasigma = ct.deltasigma.Sigma_at_R(r_proj, sigma_r_proj, sigma, mdelta, cdelta, omega_m_transformed)
    else:
        raise ValueError(f"Profile model {halo_profile_model} not currently supported")
    return deltasigma


def angular_diameter_dist_a1a2(cosmo, a1, a2=1.):
    r"""This is a function to calculate the angular diameter distance
    between two scale factors because CCL cannot yet do it.

    If only a1 is specified, this function returns the angular diameter
    distance from a=1 to a1. If both a1 and a2 are specified, this function
    returns the angular diameter distance between a1 and a2.

    Temporarily using the astropy implementation.

    Parameters
    ----------
    cosmo : pyccl.core.Cosmology object
            CCL Cosmology object
    a1 : float
        Scale factor.
    a2 : float, optional
        Scale factor.

    Returns
    -------
    d_a : float
        Angular diameter distance in units :math:`M\!pc\ h^{-1}`

    Notes
    -----
    This is definitely broken if other cosmological parameter specifications differ,
    so we'll have to revise this later. We need to switch angular_diameter_distance_z1z2
    to CCL equivalent angular distance once implemented
    """
    redshift1 = _get_z_from_a(a2)
    redshift2 = _get_z_from_a(a1)
    ap_cosmo = astropyify_ccl_cosmo(cosmo)

    # astropy angular diameter distance in Mpc
    # need to return in pc/h
    return ap_cosmo.angular_diameter_distance_z1z2(redshift1, redshift2).to_value(units.pc)\
           * ap_cosmo.H0.value*.01


def get_critical_surface_density(cosmo, z_cluster, z_source):
    r"""Computes the critical surface density

    .. math::
        \Sigma_{crit} = \frac{c^2}{4\pi G} \frac{D_s}{D_LD_{LS}}

    Parameters
    ----------
    cosmo : pyccl.core.Cosmology object
        CCL Cosmology object
    z_cluster : float
        Galaxy cluster redshift
    z_source : array_like, float
        Background source galaxy redshift(s)

    Returns
    -------
    sigmacrit : float
        Cosmology-dependent critical surface density in units of :math:`h\ M_\odot\ pc^{-2}`

    Notes
    -----
    We will need :math:`\gamma_\infty` and :math:`\kappa_\infty` for alternative
    z_src_models using :math:`\beta_s`.
    """
    clight_pc_s = const.CLIGHT_KMS.value * 1000. / const.PC_TO_METER.value
    gnewt_pc3_msun_s2 = const.GNEWT.value * const.SOLAR_MASS.value / const.PC_TO_METER.value**3

    aexp_cluster = _get_a_from_z(z_cluster)
    aexp_src = _get_a_from_z(z_source)

    d_l = angular_diameter_dist_a1a2(cosmo, aexp_cluster, 1.0)
    d_s = angular_diameter_dist_a1a2(cosmo, aexp_src, 1.0)
    d_ls = angular_diameter_dist_a1a2(cosmo, aexp_src, aexp_cluster)

    sigmacrit = d_s / (d_l * d_ls) * clight_pc_s * clight_pc_s / (4.0 * np.pi * gnewt_pc3_msun_s2)
    return sigmacrit


def predict_tangential_shear(r_proj, mdelta, cdelta, z_cluster, z_source, cosmo, delta_mdef=200,
                             halo_profile_model='nfw', z_src_model='single_plane', alpha=None):
    r"""Computes the tangential shear

    .. math::
        \gamma_t = \frac{\Delta\Sigma}{\Sigma_{crit}} = \frac{\bar{\Sigma}-\Sigma}{\Sigma_{crit}}

    or

    .. math::
        \gamma_t = \gamma_\infty \times \beta_s

    Parameters
    ----------
    r_proj : array_like
        The projected radial positions in :math:`M\!pc\ h^{-1}`.
    mdelta : float
        Galaxy cluster mass in :math:`M_\odot\ h^{-1}`.
    cdelta : float
        Galaxy cluster NFW concentration.
    z_cluster : float
        Galaxy cluster redshift
    z_source : array_like, float
        Background source galaxy redshift(s)
    cosmo : pyccl.core.Cosmology object
        CCL Cosmology object
    delta_mdef : int, optional
        Mass overdensity definition.  Defaults to 200.
    halo_profile_model : str, optional
        Profile model parameterization, with the following supported options:
        `nfw` (default) - [insert citation here]
        `Einasto`
    alpha : float, optional
        Index for the Einasto parametrisation
    z_src_model : str, optional
        Source redshift model, with the following supported options:
        `single_plane` (default) - all sources at one redshift
        `known_z_src` - known individual source galaxy redshifts e.g. discrete case
        `z_src_distribution` - known source redshift distribution e.g. continuous
        case requiring integration.


    Returns
    -------
    gammat : array_like, float
        tangential shear

    Notes
    -----
    TODO: Implement `known_z_src` and `z_src_distribution` options
    We will need :math:`\gamma_\infty` and :math:`\kappa_\infty` for alternative
    z_src_models using :math:`\beta_s`.
    Need to figure out if we want to raise exceptions rather than errors here?
    """
    if halo_profile_model.lower() == 'einasto' and alpha is None:
        raise ValueError("The index alpha of the Einasto profile has not been defined")

    delta_sigma = predict_excess_surface_density(r_proj, mdelta, cdelta, z_cluster, cosmo,
                                                 delta_mdef=delta_mdef,
                                                 halo_profile_model=halo_profile_model, alpha=alpha)

    if z_src_model == 'single_plane':
        sigma_c = get_critical_surface_density(cosmo, z_cluster, z_source)
        gammat = delta_sigma / sigma_c
    # elif z_src_model == 'known_z_src': # Discrete case
    #     raise NotImplementedError('Need to implemnt Beta_s functionality, or average' +
    #                               'delta_sigma/sigma_c gamma_t = Beta_s*gamma_inf')
    # elif z_src_model == 'z_src_distribution': # Continuous ( from a distribution) case
    #     raise NotImplementedError('Need to implement Beta_s calculation from integrating' +
    #                               'distribution of redshifts in each radial bin')
    else:
        raise ValueError("Unsupported z_src_model")
    return gammat


def predict_convergence(r_proj, mdelta, cdelta, z_cluster, z_source, cosmo, delta_mdef=200,
                        halo_profile_model='nfw', z_src_model='single_plane', alpha=None):
    r"""Computes the mass convergence

    .. math::
        \kappa = \frac{\Sigma}{\Sigma_{crit}}

    or

    .. math::
        \kappa = \kappa_\infty \times \beta_s

    Parameters
    ----------
    r_proj : array_like
        The projected radial positions in :math:`M\!pc\ h^{-1}`.
    mdelta : float
        Galaxy cluster mass in :math:`M_\odot\ h^{-1}`.
    cdelta : float
        Galaxy cluster NFW concentration.
    z_cluster : float
        Galaxy cluster redshift
    z_source : array_like, float
        Background source galaxy redshift(s)
    cosmo : pyccl.core.Cosmology object
        CCL Cosmology object
    delta_mdef : int, optional
        Mass overdensity definition.  Defaults to 200.
    halo_profile_model : str, optional
        Profile model parameterization, with the following supported options:
        `nfw` (default) - [insert citation here]
        `Einasto`
    alpha : float, optional
        Index for the Einasto parametrisation

    z_src_model : str, optional
        Source redshift model, with the following supported options:
        `single_plane` (default) - all sources at one redshift
        `known_z_src` - known individual source galaxy redshifts e.g. discrete case
        `z_src_distribution` - known source redshift distribution e.g. continuous
        case requiring integration.

    Returns
    -------
    kappa : array_like, float
        Mass convergence, kappa.

    Notes
    -----
    Need to figure out if we want to raise exceptions rather than errors here?
    """

    if halo_profile_model.lower() == 'einasto' and alpha is None:
        raise ValueError("The index alpha of the Einasto profile has not been defined")

    sigma = predict_surface_density(r_proj, mdelta, cdelta, z_cluster, cosmo,
                                    delta_mdef=delta_mdef, halo_profile_model=halo_profile_model, alpha=alpha)

    if z_src_model == 'single_plane':
        sigma_c = get_critical_surface_density(cosmo, z_cluster, z_source)
        kappa = sigma / sigma_c
    # elif z_src_model == 'known_z_src': # Discrete case
    #     raise NotImplementedError('Need to implemnt Beta_s functionality, or average' +\
    #                               'sigma/sigma_c kappa_t = Beta_s*kappa_inf')
    # elif z_src_model == 'z_src_distribution': # Continuous ( from a distribution) case
    #     raise NotImplementedError('Need to implement Beta_s calculation from integrating' +\
    #                               'distribution of redshifts in each radial bin')
    else:
        raise ValueError("Unsupported z_src_model")
    return kappa


def predict_reduced_tangential_shear(r_proj, mdelta, cdelta, z_cluster, z_source, cosmo,
                                     delta_mdef=200, halo_profile_model='nfw',
                                     z_src_model='single_plane', alpha=None):
    r"""Computes the reduced tangential shear :math:`g_t = \frac{\gamma_t}{1-\kappa}`.

    Parameters
    ----------
    r_proj : array_like
        The projected radial positions in :math:`M\!pc\ h^{-1}`.
    mdelta : float
        Galaxy cluster mass in :math:`M_\odot\ h^{-1}`.
    cdelta : float
        Galaxy cluster NFW concentration.
    z_cluster : float
        Galaxy cluster redshift
    z_source : array_like, float
        Background source galaxy redshift(s)
    cosmo : pyccl.core.Cosmology object
        CCL Cosmology object
    delta_mdef : int, optional
        Mass overdensity definition.  Defaults to 200.
    halo_profile_model : str, optional
        Profile model parameterization, with the following supported options:
        `nfw` (default) - [insert citation here]
    `Einasto`
    alpha : float, optional
        Index for the Einasto parametrisation

    z_src_model : str, optional
        Source redshift model, with the following supported options:
        `single_plane` (default) - all sources at one redshift
        `known_z_src` - known individual source galaxy redshifts e.g. discrete case
        `z_src_distribution` - known source redshift distribution, e.g. continuous
        case requiring integration.

    Returns
    -------
    gt : array_like, float
        Reduced tangential shear

    Notes
    -----
    Need to figure out if we want to raise exceptions rather than errors here?
    """   
    if halo_profile_model.lower() == 'einasto' and alpha is None:
        raise ValueError("The index alpha of the Einasto profile has not been defined")

    if z_src_model == 'single_plane':
        kappa = predict_convergence(r_proj, mdelta, cdelta, z_cluster, z_source, cosmo, delta_mdef,
                                    halo_profile_model,
                                    z_src_model, alpha=alpha)
        gamma_t = predict_tangential_shear(r_proj, mdelta, cdelta, z_cluster, z_source, cosmo,
                                           delta_mdef, halo_profile_model, z_src_model, alpha=alpha)
        red_tangential_shear = gamma_t / (1 - kappa)
    # elif z_src_model == 'known_z_src': # Discrete case
    #     raise NotImplementedError('Need to implemnt Beta_s functionality, or average' +
    #                               'sigma/sigma_c kappa_t = Beta_s*kappa_inf')
    # elif z_src_model == 'z_src_distribution': # Continuous ( from a distribution) case
    #     raise NotImplementedError('Need to implement Beta_s and Beta_s2 calculation from' +
    #                               'integrating distribution of redshifts in each radial bin')
    else:
        raise ValueError("Unsupported z_src_model")
    return red_tangential_shear<|MERGE_RESOLUTION|>--- conflicted
+++ resolved
@@ -289,16 +289,12 @@
     omega_m = cosmo['Omega_c'] + cosmo['Omega_b']
     omega_m_transformed = _patch_zevolution_cluster_toolkit_rho_m(omega_m, z_cl)
 
-<<<<<<< HEAD
-    sigma_r_proj = np.logspace(np.log10(r_proj[0])-1 , np.log10(r_proj[-1])+1, 1000)
-=======
     if np.min(r_proj)<1.e-11:
         raise ValueError(f"Rmin = {np.min(r_proj):.2e} Mpc/h! This value is too small and may cause computational issues.")
 
     # Computing sigma on a larger range than the radial range requested
     sigma_r_proj = np.logspace(np.log10(np.min(r_proj))-1, np.log10(np.max(r_proj))+1, len(r_proj)*10)
->>>>>>> 2b9c3522
-
+    
     if halo_profile_model.lower() == 'nfw':
         sigma = ct.deltasigma.Sigma_nfw_at_R(sigma_r_proj, mdelta, cdelta,
                                              omega_m_transformed, delta=delta_mdef)
