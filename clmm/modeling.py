"""@file.py profilepredicting.py
Functions for theoretical models.  Default is NFW.
"""

import numpy as np
import cluster_toolkit as ct

<<<<<<< HEAD
def check_cosmo(cosmo):
    if type(cosmo) == pyccl.core.Cosmology:
        return True
    else:
        return False

def set_omega_m(cosmo):
    '''
    Retrieves matter energy density from cosmology

    Parameters
    ----------
    cosmo : pyccl.core.Cosmology object
        CCL Cosmology object

    Returns
    -------
    cosmo : pyccl.core.Cosmology object
        modified CCL Cosmology object

    Notes
    -----
    This could be extended to checking for CCL and using astropy if CCL isn't available.
    Also, this actually must be extended in this way because CCL isn't letting us monkeypatch the cosmology object.
    '''
    cosmo['Omega_m'] = cosmo['Omega_c'] + cosmo['Omega_b']
    return cosmo

=======
>>>>>>> 56b2c1b1
def get_a_from_z(z):
    '''
    Convert redshift to scale factor

    Parameters
    ----------
    z : array-like, float
        redshift

    Returns
    -------
    a : array-like, float
        scale factor
    '''
    a = 1. / (1. + z)
    return a

def get_z_from_a(a):
    '''
    Convert scale factor to redshift

    Parameters
    ----------
    a : array-like, float
        scale factor

    Returns
    -------
    z : array-like, float
        redshift
    '''
    z = 1. / a - 1.
    return z

def get_3d_density(r3d, mdelta, cdelta, cosmo, Delta=200, halo_profile_parameterization='nfw'):
    '''
    Retrieve the 3d density $\rho(r)$

    Parameters
    ----------
    r3d : array-like, float
        The radial positions in Mpc/h.
    mdelta : float
        Galaxy cluster mass in Msun/h.
    cdelta : float
        Galaxy cluster NFW concentration.
    cosmo : pyccl.core.Cosmology object
        CCL Cosmology object
    Delta : int, optional
        Mass overdensity definition; defaults to 200.
    halo_profile_parameterization : str, optional
        Profile model parameterization, with the following supported options:
        `nfw` (default) - $\rho(r)=\frac{\rho_0}{c/(r/R_{vir})(1+c/(r/R_{vir}))^2}$ [insert citation here]
    z_src_model : str, optional
        Source redshift model, with the following supported options:
        `single_plane` (default) - all sources at one redshift
        `known_z_src` - known individual source galaxy redshifts, e.g. discrete case
        `z_src_distribution` - known source redshift distribution, e.g. continuous case requiring integration.

    Returns
    -------
    rho : array-like, float
        3-dimensional mass density

    Notes
    -----
    AIM: We should only require arguments that are necessary for all profiles and use another structure to take the arguments necessary for specific models
    '''
    Omega_m = cosmo['Omega_c'] + cosmo['Omega_b']
    
    if halo_profile_parameterization == 'nfw':
        rho = ct.density.rho_nfw_at_r(r3d, mdelta, cdelta, Omega_m, delta=Delta)
        return rho
    else:
        pass

def predict_surface_density(r_proj, mdelta, cdelta, cosmo, Delta=200, halo_profile_parameterization='nfw'):
    '''
    Computes the surface mass density $\Sigma(R) = \Omega_m \rho_{crit} \int^\inf_{-\inf} dz \Xi_{hm} (\sqrt{R^2+z^2})$, where $\Xi_{hm}$ is the halo mass function.

    Parameters
    ----------
    r_proj : array-like
        The projected radial positions in Mpc/h.
    mdelta : float
        Galaxy cluster mass in Msun/h.
    cdelta : float
        Galaxy cluster NFW concentration.
    cosmo : pyccl.core.Cosmology object
        CCL Cosmology object
    Delta : int, optional
        Mass overdensity definition; defaults to 200.
    halo_profile_parameterization : str, optional
        Profile model parameterization, with the following supported options:
        `nfw` (default) - [insert citation here]
    z_src_model : str, optional
        Source redshift model, with the following supported options:
        `single_plane` (default) - all sources at one redshift
        `known_z_src` - known individual source galaxy redshifts, e.g. discrete case
        `z_src_distribution` - known source redshift distribution, e.g. continuous case requiring integration.

    Returns
    -------
    sigma : array-like, float
        Surface density, Sigma in units of [h M_\\odot/$pc^2$]

    Notes
    -----
    AIM: We should only require arguments that are necessary for all models and use another structure to take the arguments necessary for specific models.
    '''
    Omega_m = cosmo['Omega_c'] + cosmo['Omega_b']    

    if halo_profile_parameterization == 'nfw':
        sigma = ct.deltasigma.Sigma_nfw_at_R(r_proj, mdelta, cdelta, Omega_m, delta=Delta)
        return sigma
    else:
        #return ct.Sigma_at_R(r_proj, mdelta, cdelta, cosmo.Omegam, delta=Delta)
        pass

def predict_excess_surface_density(r_proj, mdelta, cdelta, cosmo, Delta=200, halo_profile_parameterization='nfw'):
    '''
    Computes the excess surface density $\Delta\Sigma(R) = \bar{\Sigma}(<R)-\Sigma(R)$, where $\bar{\Sigma}(<R) = \frac{2}{R^2} \int^R_0 dR' R' \Sigma(R')$

    Parameters
    ----------
    r_proj : array-like
        The projected radial positions in Mpc/h.
    mdelta : float
        Galaxy cluster mass in Msun/h.
    cdelta : float
        Galaxy cluster NFW concentration.
    cosmo : pyccl.core.Cosmology object
        CCL Cosmology object
    Delta : int, optional
        Mass overdensity definition; defaults to 200.
    halo_profile_parameterization : str, optional
        Profile model parameterization, with the following supported options:
        `nfw` (default) - [insert citation here]
    z_src_model : str, optional
        Source redshift model, with the following supported options:
        `single_plane` (default) - all sources at one redshift
        `known_z_src` - known individual source galaxy redshifts, e.g. discrete case
        `z_src_distribution` - known source redshift distribution, e.g. continuous case requiring integration.

    Returns
    -------
    deltasigma : array-like, float
        Excess surface density, DeltaSigma in units of [h M_\\odot/$pc^2$].
    '''
    Omega_m = cosmo['Omega_c'] + cosmo['Omega_b']    

    if halo_profile_parameterization == 'nfw':
        Sigma_r_proj = np.logspace(-3, 4, 1000)
        Sigma = ct.deltasigma.Sigma_nfw_at_R(Sigma_r_proj, mdelta, cdelta, Omega_m, delta=Delta)
        # ^ Note: Let's not use this naming convention when transfering ct to ccl....
        deltasigma = ct.deltasigma.DeltaSigma_at_R(r_proj, Sigma_r_proj, Sigma, mdelta, cdelta, Omega_m, delta=Delta)
        return deltasigma
    else:
        pass

def comoving_angular_distance_a(cosmo, aexp1, aexp2=1.):
    '''
    This is a monkey-patched method to calculate d_LS (angular
    distance between lens and source) because CCL does not yet have
    this PR completed.  Temporarily using the astropy implementation.
    
    Parameters
    ----------
    cosmo : pyccl.core.Cosmology object
            CCL Cosmology object

    aexp1 : 
    

    # AIM: needs a docstring for args
    '''
    z1 = get_z_from_a(aexp1)
    z2 = get_z_from_a(aexp2)
    from astropy.cosmology import FlatLambdaCDM
    from astropy import units as u

    Omega_m = cosmo['Omega_b']+cosmo['Omega_c']
    ap_cosmo = FlatLambdaCDM(H0=cosmo['H_0'], Om0=Omega_m, Ob0=cosmo['Omega_b'])

    # astropy angular diameter distance in Mpc
    # need to return in pc/h
    da = ap_cosmo.angular_diameter_distance_z1z2(z1, z2).to_value(u.pc) * cosmo.h
    return da

def get_comoving_angular_distance(cosmo, aexp):
    '''
    Calculates comoving angular distance to an aexp given a cosmology

    Parameters
    ----------
    cosmo : ccl cosmology object

    Returns
    -------

    '''
    mpc_to_pc = 1e6

    try :
        import pyccl as ccl
        return ccl.comoving_angular_distance(cosmo, aexp) * aexp * cosmo['h'] * mpc_to_pc

    except ImportError :
        from astropy.cosmology import FlatLambdaCDM
        from astropy import units as u

        Omega_m = cosmo['Omega_b']+cosmo['Omega_c']
        z = get_z_from_a(aexp)
        ap_cosmo = FlatLambdaCDM(H0=cosmo['H_0'], Om0=Omega_m, Ob0=cosmo['Omega_b'])
        # astropy angular diameter distance in Mpc
        # need to return in pc/h
        da = ap_cosmo.angular_diameter_distance(z).to_value(u.pc) * cosmo['h']
        return da



def get_critical_surface_density(cosmo, z_cluster, z_source):
    '''
    Computes the critical surface density $\Sigma_{crit} = \frac{c^2}{4\pi G} \frac{D_s}{D_LD_{LS}}$

    Parameters
    ----------
    cosmo : pyccl.core.Cosmology object
        CCL Cosmology object
    z_cluster : float
        Galaxy cluster redshift
    z_source : array-like, float
        Background source galaxy redshift(s)

    Returns
    -------
    sigmacrit : float
        Cosmology-dependent critical surface density

    Notes
    -----
    We will need gamma inf and kappa inf for alternative z_src_models using Beta_s
    '''

    m_to_pc = 3.2408e-17
    kg_to_msun = 5.0279e-31

    try :
        import pyccl as ccl
        c = ccl.physical_constants.CLIGHT * m_to_pc
        G = ccl.physical_constants.GNEWT * (m_to_pc)**3 / (kg_to_msun)
    except ImportError :
        from astropy import constants, units
        c = constants.c.to_value(units('pc/s'))
        G = constants.G.to_value(units('pc3 / (Msun s2)'))


    aexp_cluster = get_a_from_z(z_cluster)
    aexp_src = get_a_from_z(z_source)

    d_l = comoving_angular_distance(cosmo, aexp_cluster)
    d_s = comoving_angular_distance(cosmo, aexp_src)
    d_ls = comoving_angular_distance_aexp1_aexp2(cosmo, aexp_cluster, aexp_src)

    # will need to deal with units: distances in Mpc and some CCL constants in SI
    sigmacrit = d_s / (d_l * d_ls) * c * c / (4 * np.pi * G)
    return sigmacrit

def predict_tangential_shear(r_proj, mdelta, cdelta, z_cluster, z_source, cosmo, Delta=200, halo_profile_parameterization='nfw', z_src_model='single_plane'):
    '''
    Computes the tangential shear $\gamma_t = \frac{\Delta\Sigma}{\Sigma_{crit}} = \frac{\bar{\Sigma}-\Sigma}{\Sigma_{crit}}}$, or $\gamma_t = \gamma_\inf \times \Beta_s$

    Parameters
    ----------
    r_proj : array-like
        The projected radial positions in Mpc/h.
    mdelta : float
        Galaxy cluster mass in Msun/h.
    cdelta : float
        Galaxy cluster NFW concentration.
    z_cluster : float
        Galaxy cluster redshift
    z_source : array-like, float
        Background source galaxy redshift(s)
    cosmo : pyccl.core.Cosmology object
        CCL Cosmology object
    Delta : int, optional
        Mass overdensity definition.  Defaults to 200.
    halo_profile_parameterization : str, optional
        Profile model parameterization, with the following supported options:
        `nfw` (default) - [insert citation here]
    z_src_model : str, optional
        Source redshift model, with the following supported options:
        `single_plane` (default) - all sources at one redshift
        `known_z_src` - known individual source galaxy redshifts, e.g. discrete case
        `z_src_distribution` - known source redshift distribution, e.g. continuous case requiring integration.

    Returns
    -------
    gammat : array-like, float
        tangential shear

    Notes
    -----
    We will need gamma inf and kappa inf for alternative z_src_models using Beta_s.
    AIM: Don't we want to raise exceptions rather than errors here?
    '''
    delta_sigma = predict_excess_surface_density(r_proj, mdelta, cdelta, cosmo, Delta=Delta,
                                                   halo_profile_parameterization=halo_profile_parameterization)

    if z_src_model == 'single_plane':
        sigma_c = get_critical_surface_density(cosmo, z_cluster, z_source)
        gammat = delta_sigma / sigma_c
        return gammat
    elif z_src_model == 'known_z_src': # Discrete case
        NotImplementedError('Need to implemnt Beta_s functionality, or average delta_sigma/sigma_c gamma_t = Beta_s*gamma_inf')
    elif z_src_model == 'z_src_distribution' : # Continuous ( from a distribution) case
        NotImplementedError('Need to implement Beta_s calculation from integrating distribution of redshifts in each radial bin')

def predict_convergence(r_proj, mdelta, cdelta, z_cluster, z_source, cosmo, Delta=200, halo_profile_parameterization='nfw', z_src_model='single_plane'):
    '''
    Computes the mass convergence $\kappa = \frac{\Sigma}{\Sigma_{crit}}$ or $\kappa = \kappa_\inf \times \Beta_s$

    Parameters
    ----------
    r_proj : array-like
        The projected radial positions in Mpc/h.
    mdelta : float
        Galaxy cluster mass in Msun/h.
    cdelta : float
        Galaxy cluster NFW concentration.
    z_cluster : float
        Galaxy cluster redshift
    z_source : array-like, float
        Background source galaxy redshift(s)
    cosmo : pyccl.core.Cosmology object
        CCL Cosmology object
    Delta : int, optional
        Mass overdensity definition.  Defaults to 200.
    halo_profile_parameterization : str, optional
        Profile model parameterization, with the following supported options:
        `nfw` (default) - [insert citation here]
    z_src_model : str, optional
        Source redshift model, with the following supported options:
        `single_plane` (default) - all sources at one redshift
        `known_z_src` - known individual source galaxy redshifts, e.g. discrete case
        `z_src_distribution` - known source redshift distribution, e.g. continuous case requiring integration.

    Returns
    -------
    kappa : array-like, float
        Mass convergence, kappa.

    Notes
    -----
    AIM: Don't we want to raise exceptions rather than errors here?
    '''
    sigma = predict_surface_density(r_proj, mdelta, cdelta, cosmo, Delta=Delta, halo_profile_parameterization=halo_profile_parameterization)

    if z_src_model == 'single_plane':
        sigma_c = get_critical_surface_density(cosmo, z_cluster, z_source)
        kappa = sigma / sigma_c
        return kappa
    elif z_src_model == 'known_z_src': # Discrete case
        NotImplementedError('Need to implemnt Beta_s functionality, or average sigma/sigma_c kappa_t = Beta_s*kappa_inf')
    elif z_src_model == 'z_src_distribution': # Continuous ( from a distribution) case
        NotImplementedError('Need to implement Beta_s calculation from integrating distribution of redshifts in each radial bin')

def predict_reduced_tangential_shear(r_proj, mdelta, cdelta, z_cluster, z_source, cosmo, Delta=200, halo_profile_parameterization='nfw', z_src_model='single_plane'):
    '''
    Computes the reduced tangential shear $g_t = \frac{\\gamma_t}{1-\\kappa}$.

    Parameters
    ----------
    r_proj : array-like
        The projected radial positions in Mpc/h.
    mdelta : float
        Galaxy cluster mass in Msun/h.
    cdelta : float
        Galaxy cluster NFW concentration.
    z_cluster : float
        Galaxy cluster redshift
    z_source : array-like, float
        Background source galaxy redshift(s)
    cosmo : pyccl.core.Cosmology object
        CCL Cosmology object
    Delta : int, optional
        Mass overdensity definition.  Defaults to 200.
    halo_profile_parameterization : str, optional
        Profile model parameterization, with the following supported options:
        `nfw` (default) - [insert citation here]
    z_src_model : str, optional
        Source redshift model, with the following supported options:
        `single_plane` (default) - all sources at one redshift
        `known_z_src` - known individual source galaxy redshifts, e.g. discrete case
        `z_src_distribution` - known source redshift distribution, e.g. continuous case requiring integration.

    Returns
    -------
    gt : array-like, float
        Reduced tangential shear

    Notes
    -----
    AIM: Don't we want to raise exceptions rather than errors here?
    '''
    if z_src_model == 'single_plane':
        kappa = predict_convergence(r_proj, mdelta, cdelta, z_cluster, z_source, cosmo, Delta,
                                         halo_profile_parameterization,
                                        z_src_model)
        gamma_t = predict_tangential_shear(r_proj, mdelta, cdelta, z_cluster, z_source, cosmo, Delta,
                                         halo_profile_parameterization,
                                        z_src_model)
        gt = gamma_t / (1 - kappa)
        return gt
    elif z_src_model == 'known_z_src': # Discrete case
        NotImplementedError('Need to implemnt Beta_s functionality, or average sigma/sigma_c kappa_t = Beta_s*kappa_inf')
    elif z_src_model == 'z_src_distribution': # Continuous ( from a distribution) case
        NotImplementedError('Need to implement Beta_s and Beta_s2 calculation from integrating distribution of redshifts in each radial bin')

def create_ccl_cosmo_object_from_astropy(astropy_cosmology_object) :
    '''
    Generates a ccl looking cosmology object (with all values needed for profilepredicting)
    from an astropy cosmology object.  THIS IS A MONKEY PATCH NEED TO CHANGE LATER!!!

    Example:
    -------
<<<<<<< HEAD
    Need to replace:
=======
    Need to replace: 
    import pyccl as ccl
>>>>>>> 56b2c1b1
    cosmo_ccl = ccl.Cosmology(Omega_c=0.27, Omega_b=0.045, h=0.67, A_s=2.1e-9, n_s=0.96)

    with

    from astropy.cosmology import FlatLambdaCDM
<<<<<<< HEAD
    astropy_cosmology_object = FlatLambdaCDM(H0=70, Om0=0.3)
    astropy_cosmology_object =
=======
    astropy_cosmology_object = FlatLambdaCDM(H0=70, Om0=0.27, Ob0=0.045)
>>>>>>> 56b2c1b1
    cosmo_ccl = create_ccl_cosmo_object_from_astropy(astropy_cosmology_object)

    '''
    apy_cosmo = astropy_cosmology_object
    ccl_cosmo = { 'Omega_c':apy_cosmo.Om0,
                  'Omega_b':apy_cosmo.Ob0,
                  'h':apy_cosmo.h,
                  'H0':apy_cosmo.H0.value,
    }



    return ccl_cosmo<|MERGE_RESOLUTION|>--- conflicted
+++ resolved
@@ -5,37 +5,6 @@
 import numpy as np
 import cluster_toolkit as ct
 
-<<<<<<< HEAD
-def check_cosmo(cosmo):
-    if type(cosmo) == pyccl.core.Cosmology:
-        return True
-    else:
-        return False
-
-def set_omega_m(cosmo):
-    '''
-    Retrieves matter energy density from cosmology
-
-    Parameters
-    ----------
-    cosmo : pyccl.core.Cosmology object
-        CCL Cosmology object
-
-    Returns
-    -------
-    cosmo : pyccl.core.Cosmology object
-        modified CCL Cosmology object
-
-    Notes
-    -----
-    This could be extended to checking for CCL and using astropy if CCL isn't available.
-    Also, this actually must be extended in this way because CCL isn't letting us monkeypatch the cosmology object.
-    '''
-    cosmo['Omega_m'] = cosmo['Omega_c'] + cosmo['Omega_b']
-    return cosmo
-
-=======
->>>>>>> 56b2c1b1
 def get_a_from_z(z):
     '''
     Convert redshift to scale factor
@@ -105,7 +74,7 @@
     AIM: We should only require arguments that are necessary for all profiles and use another structure to take the arguments necessary for specific models
     '''
     Omega_m = cosmo['Omega_c'] + cosmo['Omega_b']
-    
+
     if halo_profile_parameterization == 'nfw':
         rho = ct.density.rho_nfw_at_r(r3d, mdelta, cdelta, Omega_m, delta=Delta)
         return rho
@@ -146,7 +115,7 @@
     -----
     AIM: We should only require arguments that are necessary for all models and use another structure to take the arguments necessary for specific models.
     '''
-    Omega_m = cosmo['Omega_c'] + cosmo['Omega_b']    
+    Omega_m = cosmo['Omega_c'] + cosmo['Omega_b']
 
     if halo_profile_parameterization == 'nfw':
         sigma = ct.deltasigma.Sigma_nfw_at_R(r_proj, mdelta, cdelta, Omega_m, delta=Delta)
@@ -185,7 +154,7 @@
     deltasigma : array-like, float
         Excess surface density, DeltaSigma in units of [h M_\\odot/$pc^2$].
     '''
-    Omega_m = cosmo['Omega_c'] + cosmo['Omega_b']    
+    Omega_m = cosmo['Omega_c'] + cosmo['Omega_b']
 
     if halo_profile_parameterization == 'nfw':
         Sigma_r_proj = np.logspace(-3, 4, 1000)
@@ -201,14 +170,14 @@
     This is a monkey-patched method to calculate d_LS (angular
     distance between lens and source) because CCL does not yet have
     this PR completed.  Temporarily using the astropy implementation.
-    
+
     Parameters
     ----------
     cosmo : pyccl.core.Cosmology object
             CCL Cosmology object
 
-    aexp1 : 
-    
+    aexp1 :
+
 
     # AIM: needs a docstring for args
     '''
@@ -456,40 +425,28 @@
     elif z_src_model == 'z_src_distribution': # Continuous ( from a distribution) case
         NotImplementedError('Need to implement Beta_s and Beta_s2 calculation from integrating distribution of redshifts in each radial bin')
 
-def create_ccl_cosmo_object_from_astropy(astropy_cosmology_object) :
+def _create_ccl_cosmo_object_from_astropy(apy_cosmo) :
     '''
     Generates a ccl looking cosmology object (with all values needed for profilepredicting)
     from an astropy cosmology object.  THIS IS A MONKEY PATCH NEED TO CHANGE LATER!!!
 
     Example:
     -------
-<<<<<<< HEAD
     Need to replace:
-=======
-    Need to replace: 
     import pyccl as ccl
->>>>>>> 56b2c1b1
     cosmo_ccl = ccl.Cosmology(Omega_c=0.27, Omega_b=0.045, h=0.67, A_s=2.1e-9, n_s=0.96)
 
     with
 
     from astropy.cosmology import FlatLambdaCDM
-<<<<<<< HEAD
-    astropy_cosmology_object = FlatLambdaCDM(H0=70, Om0=0.3)
-    astropy_cosmology_object =
-=======
     astropy_cosmology_object = FlatLambdaCDM(H0=70, Om0=0.27, Ob0=0.045)
->>>>>>> 56b2c1b1
     cosmo_ccl = create_ccl_cosmo_object_from_astropy(astropy_cosmology_object)
 
     '''
-    apy_cosmo = astropy_cosmology_object
-    ccl_cosmo = { 'Omega_c':apy_cosmo.Om0,
-                  'Omega_b':apy_cosmo.Ob0,
-                  'h':apy_cosmo.h,
-                  'H0':apy_cosmo.H0.value,
+    ccl_cosmo = {'Omega_c':apy_cosmo.Om0,
+                 'Omega_b':apy_cosmo.Ob0,
+                 'h':apy_cosmo.h,
+                 'H0':apy_cosmo.H0.value,
     }
 
-
-
     return ccl_cosmo